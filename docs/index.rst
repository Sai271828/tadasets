--- conflicted
+++ resolved
@@ -59,13 +59,8 @@
     reference/index
     notebooks/Examples
 
-<<<<<<< HEAD
-
-
-=======
 .. |Downloads| image:: https://pypip.in/download/tadasets/badge.svg
    :target: https://pypi.python.org/tadasets/
->>>>>>> 98759a99
 .. |PyPI version| image:: https://badge.fury.io/py/tadasets.svg
    :target: https://badge.fury.io/py/tadasets
 .. |Travis-CI| image:: https://travis-ci.org/scikit-tda/tadasets.svg?branch=master
